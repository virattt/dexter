import os
import time
from langchain_openai import ChatOpenAI
from langchain.prompts import ChatPromptTemplate
from pydantic import BaseModel
from typing import Type, List, Optional
from langchain_core.tools import BaseTool
from langchain_core.messages import AIMessage
from openai import APIConnectionError

from dexter.prompts import DEFAULT_SYSTEM_PROMPT

# Initialize the OpenAI client
<<<<<<< HEAD
# Make sure your OPENAI_API_KEY is set in your environment
if os.getenv("DEXTER_API_KEY_TYPE") == "OPENAI":
  llm = ChatOpenAI(
      model="gpt-4.1",
      temperature=0,
      api_key=os.getenv("OPENAI_API_KEY"),
  )

if os.getenv("DEXTER_API_KEY_TYPE") == "OPEROUTER":
    llm = ChatOpenAI(
        model="openai/gpt-oss-20b:free", 
        temperature=0, 
        api_key=os.getenv("OPENROUTER_API_KEY"),
        base_url=os.getenv("OPENROUTER_BASE_URL"),
    )

=======
# Make sure your OPENAI_API_KEY is set in your .env
>>>>>>> 84de0bee
def call_llm(
    prompt: str,
    model: str = "gpt-4.1",
    system_prompt: Optional[str] = None,
    output_schema: Optional[Type[BaseModel]] = None,
    tools: Optional[List[BaseTool]] = None,
) -> AIMessage:
  final_system_prompt = system_prompt if system_prompt else DEFAULT_SYSTEM_PROMPT
  
  prompt_template = ChatPromptTemplate.from_messages([
      ("system", final_system_prompt),
      ("user", "{prompt}")
  ])

  # Initialize the LLM.
  llm = ChatOpenAI(model=model, temperature=0, api_key=os.getenv("OPENAI_API_KEY"))

  # Add structured output or tools to the LLM.
  runnable = llm
  if output_schema:
    runnable = llm.with_structured_output(output_schema, method="function_calling") \
        if os.getenv("DEXTER_API_KEY_TYPE") == "OPENAI" \
        else llm.with_structured_output(output_schema)
  elif tools:
      runnable = llm.bind_tools(tools)
  
  chain = prompt_template | runnable
  
  # Retry logic for transient connection errors
  for attempt in range(3):
      try:
          return chain.invoke({"prompt": prompt})
      except APIConnectionError as e:
          if attempt == 2:  # Last attempt
              raise
          time.sleep(0.5 * (2 ** attempt))  # 0.5s, 1s backoff<|MERGE_RESOLUTION|>--- conflicted
+++ resolved
@@ -11,7 +11,6 @@
 from dexter.prompts import DEFAULT_SYSTEM_PROMPT
 
 # Initialize the OpenAI client
-<<<<<<< HEAD
 # Make sure your OPENAI_API_KEY is set in your environment
 if os.getenv("DEXTER_API_KEY_TYPE") == "OPENAI":
   llm = ChatOpenAI(
@@ -28,9 +27,6 @@
         base_url=os.getenv("OPENROUTER_BASE_URL"),
     )
 
-=======
-# Make sure your OPENAI_API_KEY is set in your .env
->>>>>>> 84de0bee
 def call_llm(
     prompt: str,
     model: str = "gpt-4.1",
