# Dexter 🤖

<<<<<<< HEAD
An autonomous financial agent that performs deep analysis, portfolio management, and trading using task planning, introspection, and real-time market data. Inspired by Claude Code, but built specifically for finance.
=======
Dexter is an autonomous financial research agent that thinks, plans, and learns as it works. It performs analysis using task planning, self-reflection, and real-time market data. Think Claude Code, but built specifically for financial research.


>>>>>>> f695fe6b
<img width="979" height="651" alt="Screenshot 2025-10-14 at 6 12 35 PM" src="https://github.com/user-attachments/assets/5a2859d4-53cf-4638-998a-15cef3c98038" />

## Overview

<<<<<<< HEAD
Dexter breaks down complex financial queries into actionable tasks, executes them intelligently using real-time data APIs and trading platforms, and synthesizes comprehensive, data-driven answers. Unlike simple chatbots, Dexter plans ahead, validates its progress, and iterates until it gathers the information needed to thoroughly answer your questions.
=======
Dexter takes complex financial questions and turns them into clear, step-by-step research plans. It runs those tasks using live market data, checks its own work, and refines the results until it has a confident, data-backed answer.  

It’s not just another chatbot.  It’s an agent that plans ahead, verifies its progress, and keeps iterating until the job is done.
>>>>>>> f695fe6b

**Key Capabilities:**
- **Intelligent Task Planning**: Automatically decomposes complex queries into structured research and trading steps
- **Autonomous Execution**: Selects and executes the right tools to gather financial data and manage portfolios
- **Self-Validation**: Checks its own work and iterates until tasks are complete
- **Real-Time Financial Data**: Access to income statements, balance sheets, and cash flow statements
- **Comprehensive Trading Integration**: Full Alpaca API support including orders, positions, account info, market data, watchlists, and portfolio history
- **Safety Features**: Built-in loop detection and step limits to prevent runaway execution

[![Twitter Follow](https://img.shields.io/twitter/follow/virattt?style=social)](https://twitter.com/virattt)

## Quick Start

### Prerequisites

- Python 3.10 or higher
- [uv](https://github.com/astral-sh/uv) package manager
- OpenAI API key
- Financial Datasets API key (get one at [financialdatasets.ai](https://financialdatasets.ai))
- Alpaca API credentials (get them at [alpaca.markets](https://alpaca.markets))

### Installation

1. Clone the repository:
```bash
git clone https://github.com/virattt/dexter.git
cd dexter
```

2. Install dependencies with uv:
```bash
uv sync
```

3. Set up your environment variables:
```bash
# Copy the example environment file
cp env.example .env

# Edit .env and add your API keys
# OPENAI_API_KEY=your-openai-api-key
# FINANCIAL_DATASETS_API_KEY=your-financial-datasets-api-key
# ALPACA_API_KEY=your-alpaca-key
# ALPACA_API_SECRET=your-alpaca-secret
# ALPACA_BASE_URL=https://paper-api.alpaca.markets
```

### Usage

Run Dexter in interactive mode:
```bash
uv run dexter-agent
```

### Example Queries

Try asking Dexter questions like:
- "What was Apple's revenue growth over the last 4 quarters?"
- "Compare Microsoft and Google's operating margins for 2023"
- "Analyze Tesla's cash flow trends over the past year"
- "What is Amazon's debt-to-equity ratio based on recent financials?"
- "Show me my current portfolio positions"
- "Place a buy order for 10 shares of AAPL at market price"
- "What orders do I have open?"
- "Is the market open right now?"
- "Show me my account activities for today"
- "Create a watchlist with AAPL, TSLA, and NVDA"
- "What's my portfolio value history for the last month?"

Dexter will automatically:
1. Break down your question into research tasks
2. Fetch the necessary financial data or execute trades
3. Perform calculations and analysis
4. Provide a comprehensive, data-rich answer

## Architecture

Dexter uses a multi-agent architecture with specialized components:

- **Planning Agent**: Analyzes queries and creates structured task lists
- **Action Agent**: Selects appropriate tools and executes research steps
- **Validation Agent**: Verifies task completion and data sufficiency
- **Answer Agent**: Synthesizes findings into comprehensive responses

## Project Structure

```
dexter/
├── src/
│   ├── dexter/
│   │   ├── agent.py      # Main agent orchestration logic
│   │   ├── model.py      # LLM interface
│   │   ├── tools.py      # Financial data tools
│   │   ├── prompts.py    # System prompts for each component
│   │   ├── schemas.py    # Pydantic models
│   │   ├── utils/        # Utility functions
│   │   └── cli.py        # CLI entry point
├── pyproject.toml
└── uv.lock
```

## Configuration

Dexter supports configuration via the `Agent` class initialization:

```python
from dexter.agent import Agent

agent = Agent(
    max_steps=20,              # Global safety limit
    max_steps_per_task=5       # Per-task iteration limit
)
```

## How to Contribute

1. Fork the repository
2. Create a feature branch
3. Commit your changes
4. Push to the branch
5. Create a Pull Request

**Important**: Please keep your pull requests small and focused.  This will make it easier to review and merge.


## License

This project is licensed under the MIT License.
<|MERGE_RESOLUTION|>--- conflicted
+++ resolved
@@ -1,23 +1,11 @@
 # Dexter 🤖
 
-<<<<<<< HEAD
 An autonomous financial agent that performs deep analysis, portfolio management, and trading using task planning, introspection, and real-time market data. Inspired by Claude Code, but built specifically for finance.
-=======
-Dexter is an autonomous financial research agent that thinks, plans, and learns as it works. It performs analysis using task planning, self-reflection, and real-time market data. Think Claude Code, but built specifically for financial research.
-
-
->>>>>>> f695fe6b
 <img width="979" height="651" alt="Screenshot 2025-10-14 at 6 12 35 PM" src="https://github.com/user-attachments/assets/5a2859d4-53cf-4638-998a-15cef3c98038" />
 
 ## Overview
 
-<<<<<<< HEAD
 Dexter breaks down complex financial queries into actionable tasks, executes them intelligently using real-time data APIs and trading platforms, and synthesizes comprehensive, data-driven answers. Unlike simple chatbots, Dexter plans ahead, validates its progress, and iterates until it gathers the information needed to thoroughly answer your questions.
-=======
-Dexter takes complex financial questions and turns them into clear, step-by-step research plans. It runs those tasks using live market data, checks its own work, and refines the results until it has a confident, data-backed answer.  
-
-It’s not just another chatbot.  It’s an agent that plans ahead, verifies its progress, and keeps iterating until the job is done.
->>>>>>> f695fe6b
 
 **Key Capabilities:**
 - **Intelligent Task Planning**: Automatically decomposes complex queries into structured research and trading steps
